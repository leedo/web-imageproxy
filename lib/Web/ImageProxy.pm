package Web::ImageProxy;

use strict;
use warnings;

use AnyEvent::Worker;
use AnyEvent::HTTP;
use HTTP::Date;
use URI::Escape;
use Plack::Util;

use File::Spec;
use File::Path qw/make_path/;
use List::Util qw/shuffle/;
use JSON;

use List::MoreUtils qw/any/;
use Digest::SHA1 qw/sha1_hex/;

use Plack::Util;
use Plack::Util::Accessor qw/cache_root max_size allowed_referers/;

use parent 'Plack::Component';

our $REQ_HEADERS = {
  "User-Agent" => "Mozilla/5.0 (Macintosh; U; Intel Mac OS X; en) AppleWebKit/419.3 (KHTML, like Gecko) Safari/419.3",
  "Referer" => undef,
};

sub prepare_app {
  my $self = shift;

  $self->{max_size} = 10485760      unless defined $self->{max_size};
  $self->{allowed_referers} = []    unless defined $self->{allowed_referers};

  $self->{static_dir} = "./static"  unless defined $self->{static_dir};
  $self->{cache_root} = "./cache"   unless defined $self->{cache_root};
  make_path $self->{cache_root}     unless -e $self->{cache_root};

  $self->{locks} = {};
  $self->{resizer} = AnyEvent::Worker->new(['Web::ImageProxy::Resizer']);
}

sub call {
  my ($self, $env) = @_;

  return $self->not_found      if $env->{PATH_INFO} =~ /^\/?favicon.ico/;

  my ($still, $url) = build_url($env);

  return $self->not_found      unless $url;
  return $self->redirect($url) unless $self->valid_referer($env);

  return $self->handle_url($url, $still, $env);
}

sub not_found {
  my $self = shift;
  return [
    404,
    ['Content-Type', 'text/plain'],
    ['not found']
  ];
}

sub redirect {
  my ($self, $url) = @_;
  return [
    301,
    [Location => $url],
    ['go away'],
  ];
}

sub valid_referer {
  my ($self, $env) = @_;
  my $referer = $env->{HTTP_REFERER};
  return 1 unless $referer and @{$self->allowed_referers};
  return any {$referer =~ $_} @{$self->allowed_referers};
}

sub is_unchanged {
  my ($self, $meta, $env) = @_;

  my $modified = $env->{"HTTP_IF_MODIFIED_SINCE"};
  my $etag = $env->{"IF_NONE_MATCH"};

  if ($modified) {
    return $modified eq $meta->{modified}
  }
  elsif ($etag) {
    return $etag eq $meta->{etag};
  }

  return 0;
}

sub key_to_path {
  my ($self, $url) = @_;

  # hash url to get 2 characters for dirs
  my $hash = sha1_hex($url);

  my $dir = File::Spec->catdir($self->{cache_root}, split("", substr($hash, 0, 2)));
  my $file = File::Spec->catfile($dir, $hash);

  wantarray ? ($dir, $file) : $file;
}

sub save_meta {
  my ($self, $key, $data) = @_;

  my ($dir, $file) = $self->key_to_path("$key-meta");
  make_path $dir if !-e $dir;

  open my $fh, ">", $file or die $!;
  print $fh encode_json($data);
}

sub get_meta {
  my ($self, $key) = @_;

  my $file = $self->key_to_path("$key-meta");

  if (-e $file) {
    open my $fh, "<", $file or die $!;
    local $/;
    my $data = <$fh>;
    return decode_json($data);
  }
}

sub handle_url {
  my ($self, $url, $still, $env) = @_;

  my $key = $url . $still;

  if ($self->has_lock($key)) { # downloading
    return sub {
      my $cb = shift;
      $self->add_lock_callback($key, $cb);
    };
  }

  my $meta = $self->get_meta($key);
  my $uncache = $url =~ /(gravatar\.com|\?.*uncache=1)/;

  if (!$uncache and $meta) { # info cached
    my $file = $self->key_to_path($key);

    if ($meta->{headers} and -e $file) {
      
      if ($self->is_unchanged($meta, $env)) {
        return [304, ['ETag' => $meta->{etag}, 'Last-Modified' => $meta->{modified}], []];
      }

      open my $fh, "<", $file or die $!;
      return [200, $meta->{headers}, $fh];
    }
  }

  return sub { # new download
    my $cb = shift;
    $self->add_lock_callback($key, $cb); 
    $self->download($url, $still);
  };

}

sub download {
  my ($self, $url, $still) = @_;

  my $key = $url . $still;
  my ($dir, $file) = $self->key_to_path($key);
  make_path $dir unless -e $dir;
  open my $fh, ">", $file or die $!;

  my $length = 0;
  my $is_image = 0;
  my $image_header;

  http_get $url,
    headers => $REQ_HEADERS,
    on_header => sub {$self->check_headers(@_, $key)},
    timeout => 60,
    on_body => sub {
      my ($data, $headers) = @_;

      return 1 unless $headers->{Status} == 200;

      $length += length $data;

      if (!$is_image) {
        $image_header .= $data;

        if ($length > 1024) {
          if (my $mime = $self->get_mime_type($image_header)) {
            $is_image = 1;
            $headers->{'content-type'} = $mime;
            print $fh $image_header;
            $image_header = '';
          }
          else {
            $self->lock_respond($key, $self->not_found);
            unlink $file;
            return 0;
          }
        }
        return 1;
      }

      if ($length > $self->max_size) {
        $self->lock_respond($key, $self->not_found);
        unlink $file;
        return 0;
      }

      print $fh $data;
      return 1
    },

    sub {
      my (undef, $headers) = @_;

      if ($headers->{Status} != 200) {
        print STDERR "got $headers->{Status} for $url: $headers->{Reason}\n";
        $self->lock_respond($key, $self->not_found);
        return;
      }

      # the file is under 1K so nothing has been written
      if (!$is_image) {
        if (my $mime = $self->get_mime_type($image_header)) {
          $headers->{'content-type'} = $mime;
          print $fh $image_header;
        }
        else {
          $self->lock_respond($key, $self->not_found);
          unlink $file;
          return;
        }
      }

      close $fh;

      my $modified = $headers->{last_modified} || time2str(time);
      my $etag = $headers->{etag} || sha1_hex($url);

      my $res_headers = [
        "Content-Type" => $headers->{'content-type'},
        "Content-Length" => $length,
        "Cache-Control" => "public, max-age=86400",
        "Last-Modified" => $modified,
        "ETag" => $etag,
      ];

<<<<<<< HEAD
      if ($length > 102400 or $still) {
        return $self->{resizer}->do(resize => $file, $still, "", 300, sub {
          warn $@ if $@;
          my $resized_length = (stat($file))[7];
          Plack::Util::header_set($res_headers, "Content-Length", $resized_length);
          Plack::Util::header_push($res_headers, "X-Image-Original-Length", $length);

          $self->save_meta($key, {
            headers => $res_headers,
            etag => $etag,
            modified => $modified,
          });

          open $fh, "<", $file;
          $self->lock_respond($key,[200, $res_headers, $fh]);
        });
      }
      else {
=======
      $self->{resizer}->do(resize => $file, $still, ">", 300, sub {
        warn $@ if $@;

        my $resized_length = (stat($file))[7];
        Plack::Util::header_set($res_headers, "Content-Length", $resized_length);
        Plack::Util::header_push($res_headers, "X-Image-Original-Length", $length);

>>>>>>> db04f981
        $self->save_meta($key, {
          headers => $res_headers,
          etag => $etag,
          modified => $modified,
        });

        open $fh, "<", $file;
        $self->lock_respond($key,[200, $res_headers, $fh]);
      });
    };
}

sub check_headers {
  my ($self, $headers, $key) = @_;
  my ($length, $type) = @$headers{'content-length', 'content-type'};

  if ($headers->{Status} != 200) {
    print STDERR "got $headers->{Status} for $key: $headers->{Reason}\n";
    $self->lock_respond($key, $self->not_found);
    return 0;
  }

  if ($length and $length =~ /^\d+$/ and $length > $self->max_size) {
    $self->lock_respond($key, $self->not_found);
    return 0;
  }

  return 1;
}

# taken from File::Type::WebImages
sub get_mime_type {
  my ($self, $data) = @_;
  my $substr;

  return undef unless defined $data;

  if ($data =~ m[^\x89PNG]) {
    return q{image/png};
  } 
  elsif ($data =~ m[^GIF8]) {
    return q{image/gif};
  }
  elsif ($data =~ m[^BM]) {
    return q{image/bmp};
  }

  if (length $data > 1) {
    $substr = substr($data, 1, 1024);
    if (defined $substr && $substr =~ m[^PNG]) {
      return q{image/png};
    }
  }
  if (length $data > 0) {
    $substr = substr($data, 0, 2);
    if (pack('H*', 'ffd8') eq $substr ) {
      return q{image/jpeg};
    }
  }

  return undef;
}

sub build_url {
  my $env = shift;
  my $url = substr($env->{REQUEST_URI}, length($env->{SCRIPT_NAME}));
  my $still = $url =~ s/^\/still//;
  $url =~ s{^/+}{};
  $url =~ s/&amp;/&/g;
  return if !$url or $url eq "/";
  $url =~ s{^(https?:/)([^/])}{$1/$2}i;
  $url = "http://$url" unless $url =~ /^https?/i;
  $url =~ s/\s/%20/g;
  return ($still, $url);
}

sub lock_respond {
  my ($self, $url, $res) = @_;
  if ($self->has_lock($url)) {
    for my $lock_cb ($self->get_lock_callbacks($url)) {
      $lock_cb->($res);
    }
    $self->remove_lock($url);
  }
}

sub has_lock {
  my ($self, $url) = @_;
  exists $self->{locks}->{$url};
}

sub get_lock_callbacks {
  my ($self, $url) = @_;
  @{$self->{locks}->{$url}};
}

sub add_lock_callback {
  my ($self, $url, $cb) = @_;
  if ($self->has_lock($url)) {
    push @{$self->{locks}->{$url}}, $cb;
  }
  else {
    $self->{locks}->{$url} = [$cb];
  }
}

sub remove_lock {
  my ($self, $url) = @_;
  delete $self->{locks}->{$url};
}

package Web::ImageProxy::Resizer;

use Capture::Tiny qw/capture/;
use Image::Magick;

sub new {
  my ($class, %args) = @_;
  bless \%args, $class;
}

sub resize {
  my ($self, $file, $still, $width, $height) = @_;

  my $image = Image::Magick->new;
  $image->Read($file);


  my $frames = scalar(@$image) - 1;

  if ($still) {
    undef $image->[$_] for (1 .. $frames);
    $frames = 0;
  }

  # only have one frame, lets resize
  if ($frames == 0) {
    $image->[0]->Resize($width."x".$height);
    $image->[0]->Write($file);
  }

  undef $image;
}

1;<|MERGE_RESOLUTION|>--- conflicted
+++ resolved
@@ -253,27 +253,7 @@
         "Last-Modified" => $modified,
         "ETag" => $etag,
       ];
-
-<<<<<<< HEAD
-      if ($length > 102400 or $still) {
-        return $self->{resizer}->do(resize => $file, $still, "", 300, sub {
-          warn $@ if $@;
-          my $resized_length = (stat($file))[7];
-          Plack::Util::header_set($res_headers, "Content-Length", $resized_length);
-          Plack::Util::header_push($res_headers, "X-Image-Original-Length", $length);
-
-          $self->save_meta($key, {
-            headers => $res_headers,
-            etag => $etag,
-            modified => $modified,
-          });
-
-          open $fh, "<", $file;
-          $self->lock_respond($key,[200, $res_headers, $fh]);
-        });
-      }
-      else {
-=======
+      
       $self->{resizer}->do(resize => $file, $still, ">", 300, sub {
         warn $@ if $@;
 
@@ -281,7 +261,6 @@
         Plack::Util::header_set($res_headers, "Content-Length", $resized_length);
         Plack::Util::header_push($res_headers, "X-Image-Original-Length", $length);
 
->>>>>>> db04f981
         $self->save_meta($key, {
           headers => $res_headers,
           etag => $etag,
@@ -395,7 +374,6 @@
 
 package Web::ImageProxy::Resizer;
 
-use Capture::Tiny qw/capture/;
 use Image::Magick;
 
 sub new {
