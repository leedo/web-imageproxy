--- conflicted
+++ resolved
@@ -253,14 +253,10 @@
         "Last-Modified" => $modified,
         "ETag" => $etag,
       ];
-<<<<<<< HEAD
-      
-=======
 
       $self->{resizer} = AnyEvent::Worker->new(['Web::ImageProxy::Resizer'])
         if $self->{resize_count}++ > 50;
 
->>>>>>> 72752c73
       $self->{resizer}->do(resize => $file, $still, ">", 300, sub {
         warn $@ if $@;
 
